/*
 * Licensed to the Apache Software Foundation (ASF) under one
 * or more contributor license agreements.  See the NOTICE file
 * distributed with this work for additional information
 * regarding copyright ownership.  The ASF licenses this file
 * to you under the Apache License, Version 2.0 (the
 * "License"); you may not use this file except in compliance
 * with the License.  You may obtain a copy of the License at
 *
 *     http://www.apache.org/licenses/LICENSE-2.0
 *
 * Unless required by applicable law or agreed to in writing, software
 * distributed under the License is distributed on an "AS IS" BASIS,
 * WITHOUT WARRANTIES OR CONDITIONS OF ANY KIND, either express or implied.
 * See the License for the specific language governing permissions and
 * limitations under the License.
 */

package com.netease.arctic.ams.server.optimize;

import com.netease.arctic.ams.api.NoSuchObjectException;
import com.netease.arctic.ams.api.OptimizeTaskStat;
import com.netease.arctic.ams.server.model.OptimizeHistory;
import com.netease.arctic.table.TableIdentifier;

import java.util.List;

public interface IOptimizeService {

  boolean isInited();

  /**
   * Check optimize check tasks, add tasks of new tables, and clean tasks of removed table.
   */
  void checkOptimizeCheckTasks(long checkInterval);

  /**
   * List cached tables in OptimizeService.
   *
   * @return table id list
   */
  List<TableIdentifier> listCachedTables();

  /**
   * List and refresh cached tables in OptimizeService.
   *
   * @return table id list
   */
  List<TableIdentifier> refreshAndListTables();

  /**
   * Get TableOptimizeItem in OptimizeService.
   *
   * @param tableIdentifier table id
   * @return ArcticTableItem
   * @throws NoSuchObjectException if table not exists
   */
  TableOptimizeItem getTableOptimizeItem(TableIdentifier tableIdentifier) throws NoSuchObjectException;

  /**
   * Handle OptimizeTask execute result, success or failed.
   *
   * @param optimizeTaskStat -
   * @throws NoSuchObjectException if table not exists
   */
  void handleOptimizeResult(OptimizeTaskStat optimizeTaskStat) throws NoSuchObjectException;

  /**
   * Get optimize history of an ArcticTable.
   *
   * @param tableIdentifier -
   * @return list of OptimizeHistory
   */
  List<OptimizeHistory> getOptimizeHistory(TableIdentifier tableIdentifier);

  /**
   * Get the latest commit time of a table
   * @param identifier
   * @return
   */
  Long getLatestCommitTime(TableIdentifier identifier);

  /**
   * Get max optimize history id.
   * @return max optimize history id
   */
  long maxOptimizeHistoryId();

  /**
   * Trigger table to commit, async.
   * @param tableOptimizeItem -
   * @return return true if trigger success
   */
  boolean triggerOptimizeCommit(TableOptimizeItem tableOptimizeItem);

  /**
   * Take Table to commit, wait if no table is ready.
   * @return TableOptimizeItem -
   */
  TableOptimizeItem takeTableToCommit() throws InterruptedException;

  /**
   * Expire and clean optimize history record
   * @param tableIdentifier -
   * @param expireTime min timestamp which record need to retain
   */
  void expireOptimizeHistory(TableIdentifier tableIdentifier, long expireTime);

  /**
   * Add new table into cache
   * @param toAddTable -
   */
  void addNewTable(TableIdentifier toAddTable);

  /**
   * Clear removed table from cache
   * @param toRemoveTable -
   */
<<<<<<< HEAD
  void clearRemovedTables(List<TableIdentifier> toRemoveTables);
=======
  void clearRemovedTable(TableIdentifier toRemoveTable);
>>>>>>> f5d8ad10

  /**
   * Start table optimize
   * @param tableIdentifier -
   */
  void startOptimize(TableIdentifier tableIdentifier) throws NoSuchObjectException;

  /**
   * Stop table optimize
   * @param tableIdentifier -
   */
  void stopOptimize(TableIdentifier tableIdentifier) throws NoSuchObjectException;
}<|MERGE_RESOLUTION|>--- conflicted
+++ resolved
@@ -116,11 +116,7 @@
    * Clear removed table from cache
    * @param toRemoveTable -
    */
-<<<<<<< HEAD
-  void clearRemovedTables(List<TableIdentifier> toRemoveTables);
-=======
   void clearRemovedTable(TableIdentifier toRemoveTable);
->>>>>>> f5d8ad10
 
   /**
    * Start table optimize
