/*
 * Licensed to the Apache Software Foundation (ASF) under one
 * or more contributor license agreements.  See the NOTICE file
 * distributed with this work for additional information
 * regarding copyright ownership.  The ASF licenses this file
 * to you under the Apache License, Version 2.0 (the
 * "License"); you may not use this file except in compliance
 * with the License.  You may obtain a copy of the License at
 *
 *     http://www.apache.org/licenses/LICENSE-2.0
 *
 * Unless required by applicable law or agreed to in writing, software
 * distributed under the License is distributed on an "AS IS" BASIS,
 * WITHOUT WARRANTIES OR CONDITIONS OF ANY KIND, either express or implied.
 * See the License for the specific language governing permissions and
 * limitations under the License.
 */

package com.netease.arctic.ams.server.service.impl;

import com.google.common.base.Strings;
import com.netease.arctic.ams.server.service.IOrphanFilesCleanService;
import com.netease.arctic.ams.server.service.ServiceContainer;
import com.netease.arctic.ams.server.utils.CatalogUtil;
import com.netease.arctic.ams.server.utils.HiveLocationUtils;
import com.netease.arctic.ams.server.utils.ScheduledTasks;
import com.netease.arctic.ams.server.utils.ThreadPool;
import com.netease.arctic.ams.server.utils.UnKeyedTableUtil;
import com.netease.arctic.catalog.ArcticCatalog;
import com.netease.arctic.catalog.CatalogLoader;
import com.netease.arctic.io.ArcticFileIO;
import com.netease.arctic.table.ArcticTable;
import com.netease.arctic.table.KeyedTable;
import com.netease.arctic.table.TableIdentifier;
import com.netease.arctic.table.TableProperties;
import com.netease.arctic.table.UnkeyedTable;
import com.netease.arctic.utils.CompatiblePropertyUtil;
import com.netease.arctic.utils.TableFileUtils;
import org.apache.hadoop.fs.FileStatus;
import org.apache.hadoop.fs.Path;
import org.apache.iceberg.ManifestFile;
import org.apache.iceberg.ReachableFileUtil;
import org.apache.iceberg.Snapshot;
import org.apache.iceberg.relocated.com.google.common.collect.Iterables;
import org.slf4j.Logger;
import org.slf4j.LoggerFactory;

import java.io.File;
import java.time.Instant;
import java.time.LocalDateTime;
import java.time.ZoneId;
import java.util.HashSet;
import java.util.List;
import java.util.Set;
import java.util.regex.Pattern;

public class OrphanFilesCleanService implements IOrphanFilesCleanService {
  private static final Logger LOG = LoggerFactory.getLogger(OrphanFilesCleanService.class);
  // same as org.apache.iceberg.flink.sink.IcebergFilesCommitter#FLINK_JOB_ID
  public static final String FLINK_JOB_ID = "flink.job-id";

  public static final String METADATA_FOLDER_NAME = "metadata";
  public static final String DATA_FOLDER_NAME = "data";

  private static final long CHECK_INTERVAL = 7 * 24 * 60 * 60 * 1000;  // 7 days

  private ScheduledTasks<TableIdentifier, TableOrphanFileClean> cleanTasks;

  @Override
  public synchronized void checkOrphanFilesCleanTasks() {
    LOG.info("Schedule Orphan Cleaner");
    if (cleanTasks == null) {
      cleanTasks = new ScheduledTasks<>(ThreadPool.Type.ORPHAN);
    }

    Set<TableIdentifier> tableIds = CatalogUtil.loadTablesFromCatalog();
    cleanTasks.checkRunningTask(tableIds,
        () -> 0L,
        () -> CHECK_INTERVAL,
        TableOrphanFileClean::new,
        true);
    LOG.info("Schedule Orphan Cleaner finished with {} tasks", tableIds.size());
  }

  public static class TableOrphanFileClean implements ScheduledTasks.Task {
    private final TableIdentifier tableIdentifier;

    public TableOrphanFileClean(TableIdentifier tableIdentifier) {
      this.tableIdentifier = tableIdentifier;
    }

    @Override
    public void run() {
      try {
        LOG.info("{} clean orphan files", tableIdentifier);
        ArcticCatalog catalog =
            CatalogLoader.load(ServiceContainer.getTableMetastoreHandler(), tableIdentifier.getCatalog());
        ArcticTable arcticTable = catalog.loadTable(tableIdentifier);

        boolean needOrphanClean = CompatiblePropertyUtil.propertyAsBoolean(arcticTable.properties(),
            TableProperties.ENABLE_ORPHAN_CLEAN,
            TableProperties.ENABLE_ORPHAN_CLEAN_DEFAULT);

        if (!needOrphanClean) {
          return;
        }

        long keepTime = Long.parseLong(arcticTable.properties()
            .getOrDefault(TableProperties.MIN_ORPHAN_FILE_EXISTING_TIME,
                TableProperties.MIN_ORPHAN_FILE_EXISTING_TIME_DEFAULT)) * 60 * 1000;

        LOG.info("{} clean orphan files, keepTime={}", tableIdentifier, keepTime);
        // clear data files
        cleanContentFiles(arcticTable, System.currentTimeMillis() - keepTime);

        arcticTable = catalog.loadTable(tableIdentifier);
        // clear metadata files
        cleanMetadata(arcticTable, System.currentTimeMillis() - keepTime);
      } catch (Throwable t) {
        LOG.error("{} orphan file clean unexpected error", tableIdentifier, t);
      }
    }
  }

  public static void cleanContentFiles(ArcticTable arcticTable, long lastTime) {
    // For clean data files, should get valid files in the base store and the change store, so acquire in advance
    // to prevent repeated acquisition
    Set<String> validFiles = getValidContentFiles(arcticTable);
    if (arcticTable.isKeyedTable()) {
      KeyedTable keyedArcticTable = arcticTable.asKeyedTable();
      LOG.info("{} start clean content files of base store", arcticTable.id());
      int deleteFilesCnt = clearInternalTableContentsFiles(keyedArcticTable.baseTable(), lastTime, validFiles);
      LOG.info("{} total delete {} files from base store", arcticTable.id(), deleteFilesCnt);

      LOG.info("{} start clean content files of change store", arcticTable.id());
      deleteFilesCnt = clearInternalTableContentsFiles(keyedArcticTable.changeTable(), lastTime, validFiles);
      LOG.info("{} total delete {} files from change store", arcticTable.id(), deleteFilesCnt);
    } else {
      LOG.info("{} start clean content files", arcticTable.id());
      int deleteFilesCnt = clearInternalTableContentsFiles(arcticTable.asUnkeyedTable(), lastTime, validFiles);
      LOG.info("{} total delete {} files", arcticTable.id(), deleteFilesCnt);
    }
  }

  public static void cleanMetadata(ArcticTable arcticTable, long lastTime) {
    if (arcticTable.isKeyedTable()) {
      KeyedTable keyedArcticTable = arcticTable.asKeyedTable();
      LOG.info("{} start clean metadata files of base store", arcticTable.id());
      int deleteFilesCnt = clearInternalTableMetadata(keyedArcticTable.baseTable(), lastTime);
      LOG.info("{} total delete {} metadata files from base store", arcticTable.id(), deleteFilesCnt);

      LOG.info("{} start clean metadata files of change store", arcticTable.id());
      deleteFilesCnt = clearInternalTableMetadata(keyedArcticTable.changeTable(), lastTime);
      LOG.info("{} total delete {} metadata files from change store", arcticTable.id(), deleteFilesCnt);
    } else {
      LOG.info("{} start clean metadata files", arcticTable.id());
      int deleteFilesCnt = clearInternalTableMetadata(arcticTable.asUnkeyedTable(), lastTime);
      LOG.info("{} total delete {} metadata files", arcticTable.id(), deleteFilesCnt);
    }
  }

  private static int clearInternalTableContentsFiles(UnkeyedTable internalTable, long lastTime,
                                                     Set<String> exclude) {
    int deleteFilesCnt = 0;
    String dataLocation = internalTable.location() + File.separator + DATA_FOLDER_NAME;
    if (internalTable.io().exists(dataLocation)) {
      for (FileStatus fileStatus : internalTable.io().list(dataLocation)) {
        deleteFilesCnt += deleteInvalidContentFiles(internalTable.io(),
            fileStatus,
            lastTime,
            exclude);
      }
    }
    return deleteFilesCnt;
  }

  private static int clearInternalTableMetadata(UnkeyedTable internalTable, long lastTime) {
    Set<String> validFiles = getValidMetadataFiles(internalTable);
    LOG.info("{} table get {} valid files", internalTable.id(), validFiles.size());
    Pattern excludeFileNameRegex = getExcludeFileNameRegex(internalTable);
    LOG.info("{} table get exclude file name pattern {}", internalTable.id(), excludeFileNameRegex);
    int deleteFilesCnt = 0;
    String metadataLocation = internalTable.location() + File.separator + METADATA_FOLDER_NAME;
    LOG.info("start orphan files clean in {}", metadataLocation);
    for (FileStatus fileStatus : internalTable.io().list(metadataLocation)) {
      deleteFilesCnt += deleteInvalidMetadata(internalTable.io(),
          fileStatus,
          lastTime,
          validFiles,
          excludeFileNameRegex);
<<<<<<< HEAD
    }
    return deleteFilesCnt;
  }

  private static Pattern getExcludeFileNameRegex(UnkeyedTable table) {
    String latestFlinkJobId = null;
    for (Snapshot snapshot : table.snapshots()) {
      String flinkJobId = snapshot.summary().get(FLINK_JOB_ID);
      if (!Strings.isNullOrEmpty(flinkJobId)) {
        latestFlinkJobId = flinkJobId;
      }
    }
=======
    }
    return deleteFilesCnt;
  }

  private static Pattern getExcludeFileNameRegex(UnkeyedTable table) {
    String latestFlinkJobId = null;
    for (Snapshot snapshot : table.snapshots()) {
      String flinkJobId = snapshot.summary().get(FLINK_JOB_ID);
      if (!Strings.isNullOrEmpty(flinkJobId)) {
        latestFlinkJobId = flinkJobId;
      }
    }
>>>>>>> f5d8ad10
    if (latestFlinkJobId != null) {
      // file name starting with flink.job-id should not be deleted
      return Pattern.compile(latestFlinkJobId + ".*");
    }
    return null;
  }

  private static String formatTime(long timestamp) {
    return LocalDateTime.ofInstant(Instant.ofEpochMilli(timestamp), ZoneId.systemDefault()).toString();
  }

  private static int deleteInvalidContentFiles(ArcticFileIO io,
                                               FileStatus fileStatus,
                                               Long lastTime,
                                               Set<String> exclude) {
    String location = TableFileUtils.getUriPath(fileStatus.getPath().toString());
    if (io.isDirectory(location)) {
      if (!io.isEmptyDirectory(location)) {
        LOG.info("start orphan files clean in {}", location);
        int deleteFileCnt = 0;
        for (FileStatus file : io.list(location)) {
          deleteFileCnt += deleteInvalidContentFiles(io, file, lastTime, exclude);
        }
        LOG.info("delete {} files in {}", deleteFileCnt, location);

        if (location.endsWith(METADATA_FOLDER_NAME) || location.endsWith(DATA_FOLDER_NAME)) {
          return 0;
        }
        TableFileUtils.deleteEmptyDirectory(io, location, exclude);
        return deleteFileCnt;
      } else if (io.isEmptyDirectory(location) &&
          fileStatus.getModificationTime() < lastTime) {
        if (location.endsWith(METADATA_FOLDER_NAME) || location.endsWith(DATA_FOLDER_NAME)) {
          return 0;
        }

        TableFileUtils.deleteEmptyDirectory(io, location, exclude);
        LOG.info("delete empty dir : {}[{}]", location, formatTime(fileStatus.getModificationTime()));
        return 0;
      } else {
        return 0;
      }
    } else {
      if (!exclude.contains(location) &&
          !exclude.contains(TableFileUtils.getUriPath(new Path(location).getParent().toString())) &&
          fileStatus.getModificationTime() < lastTime) {
        io.deleteFile(location);
        return 1;
      }

      return 0;
    }
  }

  private static int deleteInvalidMetadata(ArcticFileIO io,
                                           FileStatus fileStatus,
                                           Long lastTime,
                                           Set<String> exclude,
                                           Pattern excludeFileNameRegex) {
    String location = TableFileUtils.getUriPath(fileStatus.getPath().toString());
    if (io.isDirectory(location)) {
      LOG.warn("unexpected dir in metadata/, {}", location);
      return 0;
    } else {
      if (!exclude.contains(location) && fileStatus.getModificationTime() < lastTime &&
          (excludeFileNameRegex == null ||
              !excludeFileNameRegex.matcher(TableFileUtils.getFileName(location)).matches())) {
        io.deleteFile(location);
        return 1;
      } else {
        return 0;
      }
    }
  }

  private static Set<String> getValidMetadataFiles(UnkeyedTable internalTable) {
    TableIdentifier tableIdentifier = internalTable.id();
    ArcticFileIO io = internalTable.io();
    Set<String> validFiles = new HashSet<>();
    Iterable<Snapshot> snapshots = internalTable.snapshots();
    int size = Iterables.size(snapshots);
    LOG.info("{} get {} snapshots to scan", tableIdentifier, size);
    int cnt = 0;
    for (Snapshot snapshot : snapshots) {
      cnt++;
      int before = validFiles.size();
      String manifestListLocation = snapshot.manifestListLocation();
      
      validFiles.add(TableFileUtils.getUriPath(manifestListLocation));

      // valid data files
      List<ManifestFile> manifestFiles = snapshot.allManifests(io);
      for (ManifestFile manifestFile : manifestFiles) {
        validFiles.add(TableFileUtils.getUriPath(manifestFile.path()));
      }

      LOG.info("{} scan snapshot {}: {} and get {} files, complete {}/{}", tableIdentifier, snapshot.snapshotId(),
          formatTime(snapshot.timestampMillis()), validFiles.size() - before, cnt, size);
    }
    ReachableFileUtil.metadataFileLocations(internalTable, false)
        .forEach(f -> validFiles.add(TableFileUtils.getUriPath(f)));
    validFiles.add(TableFileUtils.getUriPath(ReachableFileUtil.versionHintLocation(internalTable)));
    ReachableFileUtil.statisticsFilesLocations(internalTable)
        .forEach(f -> validFiles.add(TableFileUtils.getUriPath(f)));

    return validFiles;
  }

  private static Set<String> getValidContentFiles(ArcticTable arcticTable) {
    Set<String> validFiles = new HashSet<>();
    if (arcticTable.isKeyedTable()) {
      Set<String> baseValidFiles = UnKeyedTableUtil.getAllContentFilePath(arcticTable.asKeyedTable().baseTable());
      LOG.info("{} get {} valid files in the base store", arcticTable.id(), baseValidFiles.size());
      Set<String> changeValidFiles = UnKeyedTableUtil.getAllContentFilePath(arcticTable.asKeyedTable().changeTable());
      LOG.info("{} get {} valid files in the change store", arcticTable.id(), baseValidFiles.size());
      validFiles.addAll(baseValidFiles);
      validFiles.addAll(changeValidFiles);
    } else {
      Set<String> baseValidFiles = UnKeyedTableUtil.getAllContentFilePath(arcticTable.asUnkeyedTable());
      validFiles.addAll(baseValidFiles);
    }

    LOG.info("{} get {} valid files", arcticTable.id(), validFiles.size());

    // add hive location to exclude
    Set<String> hiveValidLocations = HiveLocationUtils.getHiveLocation(arcticTable);
    LOG.info("{} get {} valid locations in the Hive", arcticTable.id(), hiveValidLocations.size());
    validFiles.addAll(hiveValidLocations);

    return validFiles;
  }

}<|MERGE_RESOLUTION|>--- conflicted
+++ resolved
@@ -188,7 +188,6 @@
           lastTime,
           validFiles,
           excludeFileNameRegex);
-<<<<<<< HEAD
     }
     return deleteFilesCnt;
   }
@@ -201,20 +200,6 @@
         latestFlinkJobId = flinkJobId;
       }
     }
-=======
-    }
-    return deleteFilesCnt;
-  }
-
-  private static Pattern getExcludeFileNameRegex(UnkeyedTable table) {
-    String latestFlinkJobId = null;
-    for (Snapshot snapshot : table.snapshots()) {
-      String flinkJobId = snapshot.summary().get(FLINK_JOB_ID);
-      if (!Strings.isNullOrEmpty(flinkJobId)) {
-        latestFlinkJobId = flinkJobId;
-      }
-    }
->>>>>>> f5d8ad10
     if (latestFlinkJobId != null) {
       // file name starting with flink.job-id should not be deleted
       return Pattern.compile(latestFlinkJobId + ".*");
