--- conflicted
+++ resolved
@@ -66,13 +66,9 @@
       }
 
       config.forEach((k, v) -> {
-<<<<<<< HEAD
-        result.put(k, JSON.toJSONString(v));
-=======
         if (!(v instanceof String)) {
           result.put(k, JSON.toJSONString(v));
         }
->>>>>>> f5d8ad10
       });
       ctx.json(OkResponse.of(result));
     } catch (Exception e) {
