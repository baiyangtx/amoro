<?xml version="1.0" encoding="UTF-8"?>
<!--
  ~ Licensed to the Apache Software Foundation (ASF) under one
  ~ or more contributor license agreements.  See the NOTICE file
  ~ distributed with this work for additional information
  ~ regarding copyright ownership.  The ASF licenses this file
  ~ to you under the Apache License, Version 2.0 (the
  ~ "License"); you may not use this file except in compliance
  ~ with the License.  You may obtain a copy of the License at
  ~
  ~     http://www.apache.org/licenses/LICENSE-2.0
  ~
  ~ Unless required by applicable law or agreed to in writing, software
  ~ distributed under the License is distributed on an "AS IS" BASIS,
  ~ WITHOUT WARRANTIES OR CONDITIONS OF ANY KIND, either express or implied.
  ~ See the License for the specific language governing permissions and
  ~ limitations under the License.
  -->
<project xmlns="http://maven.apache.org/POM/4.0.0"
         xmlns:xsi="http://www.w3.org/2001/XMLSchema-instance"
         xsi:schemaLocation="http://maven.apache.org/POM/4.0.0 http://maven.apache.org/xsd/maven-4.0.0.xsd">
    <modelVersion>4.0.0</modelVersion>

    <parent>
        <groupId>org.apache</groupId>
        <artifactId>apache</artifactId>
        <version>23</version>
    </parent>

    <groupId>org.apache.amoro</groupId>
    <artifactId>amoro-parent</artifactId>
    <version>0.7-SNAPSHOT</version>
    <packaging>pom</packaging>

    <name>Amoro Project Parent</name>
    <description>Amoro is a Lakehouse management system built on open data formats.</description>
    <url>https://amoro.apache.org</url>
    <inceptionYear>2024</inceptionYear>

    <licenses>
        <license>
            <name>The Apache Software License, Version 2.0</name>
            <url>https://www.apache.org/licenses/LICENSE-2.0.txt</url>
            <distribution>manual</distribution>
        </license>
    </licenses>

    <modules>
        <module>amoro-core</module>
        <module>amoro-ams</module>
        <module>amoro-mixed-format</module>
    </modules>

    <scm>
        <url>scm:git:https://github.com/apache/amoro</url>
        <connection>scm:git:git@github.com:apache/amoro.git</connection>
        <developerConnection>scm:git:https://gitbox.apache.org/repos/asf/amoro.git</developerConnection>
        <tag>HEAD</tag>
    </scm>

    <issueManagement>
        <system>GitHub Issues</system>
        <url>https://github.com/apache/amoro/issues</url>
    </issueManagement>

    <properties>
        <maven.compiler.source>8</maven.compiler.source>
        <maven.compiler.target>8</maven.compiler.target>

        <project.build.sourceEncoding>UTF-8</project.build.sourceEncoding>
        <project.build.outputTimestamp>2024-06-27T08:00:00Z</project.build.outputTimestamp>
        <java.version>1.8</java.version>
        <root.dir>${project.basedir}</root.dir>
        <jacoco.flink.skip>false</jacoco.flink.skip>

        <maven-assembly-plugin.version>3.3.0</maven-assembly-plugin.version>
        <maven-jar-plugin-version>3.0.2</maven-jar-plugin-version>
        <maven-source-plugin-version>2.2.1</maven-source-plugin-version>
        <maven-javadoc-plugin.version>3.3.0</maven-javadoc-plugin.version>
        <maven-gpg-plugin.version>3.0.1</maven-gpg-plugin.version>
        <maven-deploy-plugin.version>3.0.0-M1</maven-deploy-plugin.version>
        <maven-shade-plugin.version>3.2.4</maven-shade-plugin.version>
        <maven-scala-plugin.version>4.8.1</maven-scala-plugin.version>
        <maven-antlr4-plugin.version>4.3</maven-antlr4-plugin.version>
        <maven-surefire-plugin.version>3.0.0-M7</maven-surefire-plugin.version>
        <maven-compiler-plugin.version>3.8.1</maven-compiler-plugin.version>
        <maven-dependency-plugin.version>3.3.0</maven-dependency-plugin.version>
        <maven-antrun-plugin.version>3.0.0</maven-antrun-plugin.version>
        <maven-jacoco-plugin.version>0.8.7</maven-jacoco-plugin.version>
        <maven-spotless-plugin.version>2.27.2</maven-spotless-plugin.version>
        <maven-thrift-plugin.version>0.1.11</maven-thrift-plugin.version>
        <maven-build-helper-plugin.version>3.2.0</maven-build-helper-plugin.version>
        <maven-apache-rat-plugin.version>0.15</maven-apache-rat-plugin.version>
        <maven-clean-plugin.version>3.3.2</maven-clean-plugin.version>
        <maven-checkstyle-plugin.version>3.3.1</maven-checkstyle-plugin.version>

        <iceberg.version>1.4.3</iceberg.version>
        <paimon.version>0.8.0</paimon.version>
        <hive.version>3.1.1</hive.version>
        <hadoop.version>3.4.0</hadoop.version>
        <kerby.version>2.0.3</kerby.version>
        <scala.binary.version>2.12</scala.binary.version>
        <args4j.version>2.33</args4j.version>
        <slf4j.version>1.7.30</slf4j.version>
        <log4j.version>2.20.0</log4j.version>
        <junit4.version>4.13.2</junit4.version>
        <junit5.version>5.9.1</junit5.version>
        <commons-pool2.version>2.12.0</commons-pool2.version>
        <commons-lang3.version>3.14.0</commons-lang3.version>
        <cglib.version>2.2.2</cglib.version>
        <curator.version>5.6.0</curator.version>
        <mockito.version>4.11.0</mockito.version>
        <parquet-avro.version>1.13.1</parquet-avro.version>
        <mysql-jdbc.version>8.0.33</mysql-jdbc.version>
        <orc-core.version>1.8.3</orc-core.version>
        <awssdk.version>2.24.12</awssdk.version>
        <terminal.spark.version>3.3.2</terminal.spark.version>
        <terminal.spark.major.version>3.3</terminal.spark.major.version>
        <dropwizard.metrics.version>4.2.19</dropwizard.metrics.version>
        <caffeine.version>2.9.3</caffeine.version>
        <snakeyaml.version>2.2</snakeyaml.version>
        <mybatis.version>3.5.15</mybatis.version>
        <postgres-jdbc.version>42.7.2</postgres-jdbc.version>
        <derby-jdbc.version>10.14.2.0</derby-jdbc.version>
        <commons-dbcp2.version>2.9.0</commons-dbcp2.version>
        <netty.version>4.1.86.Final</netty.version>
        <javalin.version>4.6.8</javalin.version>
        <kyuubi-hive-jdbc-shaded.version>1.6.0-incubating</kyuubi-hive-jdbc-shaded.version>
        <rocksdb.version>7.10.2</rocksdb.version>
        <kryo.version>4.0.3</kryo.version>
        <trino.version>406</trino.version>
        <lucene.version>8.11.2</lucene.version>
        <bitmap.version>1.0.1</bitmap.version>
        <prometheus.version>0.16.0</prometheus.version>
        <flink.version>1.18.1</flink.version>
        <fabric8-kubernetes-client.version.version>6.12.1</fabric8-kubernetes-client.version.version>
        <amoro-shade.version>0.7-SNAPSHOT</amoro-shade.version>
        <amoro-shade-guava.version>32.1.1-jre</amoro-shade-guava.version>
        <amoro-shade-jackson.version>2.14.2</amoro-shade-jackson.version>
        <amoro-shade-zookeeper.version>3.9.1</amoro-shade-zookeeper.version>
        <amoro-shade-thrift.version>0.20.0</amoro-shade-thrift.version>
        <annotation-api.version>1.3.2</annotation-api.version>
        <guava.version>32.1.1-jre</guava.version>
<<<<<<< HEAD
        <hudi.version>0.14.1</hudi.version>
=======

        <rocksdb-dependency-scope>compile</rocksdb-dependency-scope>
        <lucene-dependency-scope>compile</lucene-dependency-scope>
>>>>>>> 13e27111
    </properties>

    <dependencies>
        <!-- Root dependencies for all projects -->
        <!-- Logging API -->
        <dependency>
            <groupId>org.slf4j</groupId>
            <artifactId>slf4j-api</artifactId>
        </dependency>

        <!-- test dependencies -->
        <dependency>
            <groupId>junit</groupId>
            <artifactId>junit</artifactId>
            <scope>test</scope>
        </dependency>

        <dependency>
            <groupId>org.junit.jupiter</groupId>
            <artifactId>junit-jupiter</artifactId>
            <scope>test</scope>
        </dependency>

        <dependency>
            <groupId>org.junit.jupiter</groupId>
            <artifactId>junit-jupiter-api</artifactId>
            <scope>test</scope>
        </dependency>

        <dependency>
            <groupId>org.junit.vintage</groupId>
            <artifactId>junit-vintage-engine</artifactId>
            <scope>test</scope>
        </dependency>

        <dependency>
            <groupId>org.junit.jupiter</groupId>
            <artifactId>junit-jupiter-engine</artifactId>
            <scope>test</scope>
        </dependency>

        <dependency>
            <groupId>org.mockito</groupId>
            <artifactId>mockito-core</artifactId>
            <scope>test</scope>
        </dependency>

        <dependency>
            <groupId>org.mockito</groupId>
            <artifactId>mockito-junit-jupiter</artifactId>
            <scope>test</scope>
        </dependency>

        <!-- tests will have log4j as the default logging framework available -->
        <dependency>
            <groupId>org.apache.logging.log4j</groupId>
            <artifactId>log4j-slf4j-impl</artifactId>
            <scope>test</scope>
        </dependency>

        <dependency>
            <groupId>org.apache.logging.log4j</groupId>
            <artifactId>log4j-api</artifactId>
            <scope>test</scope>
        </dependency>

        <dependency>
            <groupId>org.apache.logging.log4j</groupId>
            <artifactId>log4j-core</artifactId>
            <scope>test</scope>
        </dependency>

        <dependency>
            <!-- API bridge between log4j 1 and 2 -->
            <groupId>org.apache.logging.log4j</groupId>
            <artifactId>log4j-1.2-api</artifactId>
            <scope>test</scope>
        </dependency>
    </dependencies>


    <dependencyManagement>
        <dependencies>
            <dependency>
                <groupId>org.apache.amoro</groupId>
                <artifactId>amoro-ams-api</artifactId>
                <version>${project.version}</version>
            </dependency>

            <dependency>
                <groupId>org.apache.amoro</groupId>
                <artifactId>amoro-core</artifactId>
                <version>${project.version}</version>
            </dependency>

            <dependency>
                <groupId>org.apache.amoro</groupId>
                <artifactId>amoro-mixed-format-hive</artifactId>
                <version>${project.version}</version>
            </dependency>

            <dependency>
                <groupId>org.apache.amoro</groupId>
                <artifactId>amoro-shade-jackson-2</artifactId>
                <version>${amoro-shade-jackson.version}-${amoro-shade.version}</version>
            </dependency>

            <dependency>
                <groupId>org.apache.amoro</groupId>
                <artifactId>amoro-shade-guava-32</artifactId>
                <version>${amoro-shade-guava.version}-${amoro-shade.version}</version>
            </dependency>

            <dependency>
                <groupId>org.apache.amoro</groupId>
                <artifactId>amoro-shade-zookeeper-3</artifactId>
                <version>${amoro-shade-zookeeper.version}-${amoro-shade.version}</version>
            </dependency>

            <dependency>
                <groupId>org.apache.amoro</groupId>
                <artifactId>amoro-shade-thrift</artifactId>
                <version>${amoro-shade-thrift.version}-${amoro-shade.version}</version>
            </dependency>

            <dependency>
                <groupId>org.apache.commons</groupId>
                <artifactId>commons-pool2</artifactId>
                <version>${commons-pool2.version}</version>
            </dependency>

            <dependency>
                <groupId>org.apache.commons</groupId>
                <artifactId>commons-lang3</artifactId>
                <version>${commons-lang3.version}</version>
            </dependency>

            <dependency>
                <groupId>org.apache.iceberg</groupId>
                <artifactId>iceberg-core</artifactId>
                <version>${iceberg.version}</version>
            </dependency>

            <dependency>
                <groupId>org.apache.iceberg</groupId>
                <artifactId>iceberg-data</artifactId>
                <version>${iceberg.version}</version>
            </dependency>

            <dependency>
                <groupId>org.apache.iceberg</groupId>
                <artifactId>iceberg-orc</artifactId>
                <version>${iceberg.version}</version>
            </dependency>

            <dependency>
                <groupId>org.apache.iceberg</groupId>
                <artifactId>iceberg-common</artifactId>
                <version>${iceberg.version}</version>
            </dependency>

            <dependency>
                <groupId>org.apache.iceberg</groupId>
                <artifactId>iceberg-parquet</artifactId>
                <version>${iceberg.version}</version>
            </dependency>

            <dependency>
                <groupId>org.apache.iceberg</groupId>
                <artifactId>iceberg-flink</artifactId>
                <version>${iceberg.version}</version>
            </dependency>

            <dependency>
                <groupId>org.apache.iceberg</groupId>
                <artifactId>iceberg-hive-metastore</artifactId>
                <version>${iceberg.version}</version>
            </dependency>

            <dependency>
                <groupId>org.apache.iceberg</groupId>
                <artifactId>iceberg-aws</artifactId>
                <version>${iceberg.version}</version>
            </dependency>

            <dependency>
                <groupId>org.apache.parquet</groupId>
                <artifactId>parquet-avro</artifactId>
                <version>${parquet-avro.version}</version>
            </dependency>

            <dependency>
                <groupId>org.apache.hadoop</groupId>
                <artifactId>hadoop-auth</artifactId>
                <version>${hadoop.version}</version>
                <exclusions>
                    <exclusion>
                        <groupId>org.slf4j</groupId>
                        <artifactId>*</artifactId>
                    </exclusion>
                    <exclusion>
                        <groupId>log4j</groupId>
                        <artifactId>log4j</artifactId>
                    </exclusion>
                    <exclusion>
                        <groupId>org.apache.kerby</groupId>
                        <artifactId>kerb-simplekdc</artifactId>
                    </exclusion>
                </exclusions>
            </dependency>

            <dependency>
                <groupId>org.apache.hadoop</groupId>
                <artifactId>hadoop-client</artifactId>
                <version>${hadoop.version}</version>
                <exclusions>
                    <exclusion>
                        <groupId>com.google.code.gson</groupId>
                        <artifactId>gson</artifactId>
                    </exclusion>
                    <exclusion>
                        <groupId>org.apache.parquet</groupId>
                        <artifactId>parquet-hadoop-bundle</artifactId>
                    </exclusion>
                    <exclusion>
                        <groupId>org.apache.logging.log4j</groupId>
                        <artifactId>*</artifactId>
                    </exclusion>
                    <exclusion>
                        <groupId>org.slf4j</groupId>
                        <artifactId>*</artifactId>
                    </exclusion>
                    <exclusion>
                        <groupId>org.eclipse.jetty</groupId>
                        <artifactId>*</artifactId>
                    </exclusion>
                    <exclusion>
                        <groupId>javax.servlet</groupId>
                        <artifactId>*</artifactId>
                    </exclusion>
                    <exclusion>
                        <groupId>org.eclipse.jetty.orbit</groupId>
                        <artifactId>javax.servlet</artifactId>
                    </exclusion>
                    <exclusion>
                        <groupId>com.sun.jersey</groupId>
                        <artifactId>*</artifactId>
                    </exclusion>
                    <exclusion>
                        <groupId>log4j</groupId>
                        <artifactId>log4j</artifactId>
                    </exclusion>
                    <exclusion>
                        <groupId>org.apache.kerby</groupId>
                        <artifactId>kerb-simplekdc</artifactId>
                    </exclusion>
                </exclusions>
            </dependency>

            <dependency>
                <groupId>org.apache.kerby</groupId>
                <artifactId>kerb-simplekdc</artifactId>
                <version>${kerby.version}</version>
            </dependency>

            <dependency>
                <groupId>org.apache.hadoop</groupId>
                <artifactId>hadoop-aws</artifactId>
                <version>${hadoop.version}</version>
                <!-- Exclude aws bundles, we have declared the dependencies of AWS separately. -->
                <exclusions>
                    <exclusion>
                        <groupId>software.amazon.awssdk</groupId>
                        <artifactId>bundle</artifactId>
                    </exclusion>
                    <exclusion>
                        <groupId>com.amazonaws</groupId>
                        <artifactId>aws-java-sdk-bundle</artifactId>
                    </exclusion>
                </exclusions>
            </dependency>

            <dependency>
                <groupId>org.slf4j</groupId>
                <artifactId>slf4j-api</artifactId>
                <version>${slf4j.version}</version>
            </dependency>

            <dependency>
                <groupId>org.apache.logging.log4j</groupId>
                <artifactId>log4j-slf4j-impl</artifactId>
                <version>${log4j.version}</version>
            </dependency>

            <dependency>
                <groupId>org.apache.logging.log4j</groupId>
                <artifactId>log4j-api</artifactId>
                <version>${log4j.version}</version>
            </dependency>

            <dependency>
                <groupId>org.apache.logging.log4j</groupId>
                <artifactId>log4j-core</artifactId>
                <version>${log4j.version}</version>
            </dependency>

            <dependency>
                <!-- API bridge between log4j 1 and 2 -->
                <groupId>org.apache.logging.log4j</groupId>
                <artifactId>log4j-1.2-api</artifactId>
                <version>${log4j.version}</version>
            </dependency>

            <dependency>
                <groupId>args4j</groupId>
                <artifactId>args4j</artifactId>
                <version>${args4j.version}</version>
            </dependency>

            <dependency>
                <groupId>org.apache.orc</groupId>
                <artifactId>orc-core</artifactId>
                <version>${orc-core.version}</version>
                <classifier>nohive</classifier>
            </dependency>

            <dependency>
                <groupId>cglib</groupId>
                <artifactId>cglib</artifactId>
                <version>${cglib.version}</version>
            </dependency>

            <dependency>
                <groupId>software.amazon.awssdk</groupId>
                <artifactId>s3</artifactId>
                <version>${awssdk.version}</version>
            </dependency>

            <dependency>
                <groupId>software.amazon.awssdk</groupId>
                <artifactId>glue</artifactId>
                <version>${awssdk.version}</version>
            </dependency>

            <dependency>
                <groupId>software.amazon.awssdk</groupId>
                <artifactId>kms</artifactId>
                <version>${awssdk.version}</version>
            </dependency>

            <dependency>
                <groupId>software.amazon.awssdk</groupId>
                <artifactId>dynamodb</artifactId>
                <version>${awssdk.version}</version>
            </dependency>

            <dependency>
                <groupId>software.amazon.awssdk</groupId>
                <artifactId>sts</artifactId>
                <version>${awssdk.version}</version>
            </dependency>

            <dependency>
                <groupId>software.amazon.awssdk</groupId>
                <artifactId>url-connection-client</artifactId>
                <version>${awssdk.version}</version>
            </dependency>

            <dependency>
                <groupId>io.prometheus</groupId>
                <artifactId>simpleclient</artifactId>
                <version>${prometheus.version}</version>
            </dependency>

            <dependency>
                <groupId>io.prometheus</groupId>
                <artifactId>simpleclient_httpserver</artifactId>
                <version>${prometheus.version}</version>
            </dependency>

            <dependency>
                <groupId>io.dropwizard.metrics</groupId>
                <artifactId>metrics-core</artifactId>
                <version>${dropwizard.metrics.version}</version>
            </dependency>

            <dependency>
                <groupId>org.apache.paimon</groupId>
                <artifactId>paimon-bundle</artifactId>
                <version>${paimon.version}</version>
            </dependency>

            <dependency>
                <groupId>org.apache.paimon</groupId>
                <artifactId>paimon-s3</artifactId>
                <version>${paimon.version}</version>
            </dependency>

            <dependency>
                <groupId>org.roaringbitmap</groupId>
                <artifactId>RoaringBitmap</artifactId>
                <version>${bitmap.version}</version>
            </dependency>

            <dependency>
                <groupId>com.github.ben-manes.caffeine</groupId>
                <artifactId>caffeine</artifactId>
                <version>${caffeine.version}</version>
            </dependency>

            <dependency>
                <groupId>org.yaml</groupId>
                <artifactId>snakeyaml</artifactId>
                <version>${snakeyaml.version}</version>
            </dependency>

            <dependency>
                <groupId>org.mybatis</groupId>
                <artifactId>mybatis</artifactId>
                <version>${mybatis.version}</version>
            </dependency>

            <dependency>
                <groupId>org.postgresql</groupId>
                <artifactId>postgresql</artifactId>
                <version>${postgres-jdbc.version}</version>
            </dependency>

            <dependency>
                <groupId>org.apache.derby</groupId>
                <artifactId>derby</artifactId>
                <version>${derby-jdbc.version}</version>
            </dependency>

            <dependency>
                <groupId>mysql</groupId>
                <artifactId>mysql-connector-java</artifactId>
                <version>${mysql-jdbc.version}</version>
            </dependency>

            <dependency>
                <groupId>org.apache.commons</groupId>
                <artifactId>commons-dbcp2</artifactId>
                <version>${commons-dbcp2.version}</version>
            </dependency>

            <dependency>
                <groupId>io.javalin</groupId>
                <artifactId>javalin</artifactId>
                <version>${javalin.version}</version>
                <exclusions>
                    <exclusion>
                        <groupId>org.slf4j</groupId>
                        <artifactId>slf4j-api</artifactId>
                    </exclusion>
                </exclusions>
            </dependency>

            <dependency>
                <groupId>io.netty</groupId>
                <artifactId>netty-all</artifactId>
                <version>${netty.version}</version>
            </dependency>

            <dependency>
                <groupId>io.netty</groupId>
                <artifactId>netty-buffer</artifactId>
                <version>${netty.version}</version>
            </dependency>

            <dependency>
                <groupId>org.apache.kyuubi</groupId>
                <artifactId>kyuubi-hive-jdbc-shaded</artifactId>
                <version>${kyuubi-hive-jdbc-shaded.version}</version>
            </dependency>

            <dependency>
                <groupId>org.rocksdb</groupId>
                <artifactId>rocksdbjni</artifactId>
                <version>${rocksdb.version}</version>
                <scope>${rocksdb-dependency-scope}</scope>
            </dependency>

            <dependency>
                <groupId>com.esotericsoftware</groupId>
                <artifactId>kryo</artifactId>
                <version>${kryo.version}</version>
            </dependency>

            <dependency>
                <groupId>org.apache.hive</groupId>
                <artifactId>hive-metastore</artifactId>
                <version>${hive.version}</version>
                <exclusions>
                    <exclusion>
                        <groupId>org.apache.hadoop</groupId>
                        <artifactId>hadoop-hdfs</artifactId>
                    </exclusion>
                    <exclusion>
                        <groupId>com.google.guava</groupId>
                        <artifactId>guava</artifactId>
                    </exclusion>
                    <exclusion>
                        <groupId>org.apache.logging.log4j</groupId>
                        <artifactId>*</artifactId>
                    </exclusion>
                    <exclusion>
                        <groupId>org.eclipse.jetty.aggregate</groupId>
                        <artifactId>jetty-all</artifactId>
                    </exclusion>
                    <exclusion>
                        <groupId>org.apache.hadoop</groupId>
                        <artifactId>hadoop-yarn-server-web-proxy</artifactId>
                    </exclusion>
                    <exclusion>
                        <groupId>org.mortbay.jetty</groupId>
                        <artifactId>jetty-util</artifactId>
                    </exclusion>
                    <exclusion>
                        <groupId>org.mortbay.jetty</groupId>
                        <artifactId>jetty-sslengine</artifactId>
                    </exclusion>
                    <exclusion>
                        <groupId>org.eclipse.jetty</groupId>
                        <artifactId>*</artifactId>
                    </exclusion>
                    <exclusion>
                        <groupId>javax.servlet</groupId>
                        <artifactId>*</artifactId>
                    </exclusion>
                    <exclusion>
                        <groupId>com.sun.jersey</groupId>
                        <artifactId>jersey-servlet</artifactId>
                    </exclusion>
                    <exclusion>
                        <groupId>jdk.tools</groupId>
                        <artifactId>jdk.tools</artifactId>
                    </exclusion>
                    <exclusion>
                        <groupId>org.apache.parquet</groupId>
                        <artifactId>parquet-hadoop-bundle</artifactId>
                    </exclusion>
                    <exclusion>
                        <groupId>log4j</groupId>
                        <artifactId>log4j</artifactId>
                    </exclusion>
                    <exclusion>
                        <groupId>org.apache.orc</groupId>
                        <artifactId>orc-core</artifactId>
                    </exclusion>
                    <exclusion>
                        <groupId>org.apache.hive</groupId>
                        <artifactId>hive-orc</artifactId>
                    </exclusion>
                    <exclusion>
                        <groupId>org.apache.hadoop</groupId>
                        <artifactId>hadoop-yarn-server-resourcemanager</artifactId>
                    </exclusion>
                    <exclusion>
                        <groupId>org.apache.hadoop</groupId>
                        <artifactId>hadoop-yarn-server-applicationhistoryservice</artifactId>
                    </exclusion>
                    <exclusion>
                        <groupId>org.apache.hadoop</groupId>
                        <artifactId>hadoop-yarn-registry</artifactId>
                    </exclusion>
                    <exclusion>
                        <groupId>io.netty</groupId>
                        <artifactId>netty-common</artifactId>
                    </exclusion>
                    <exclusion>
                        <groupId>org.apache.hbase</groupId>
                        <artifactId>*</artifactId>
                    </exclusion>
                    <exclusion>
                        <groupId>co.cask.tephra</groupId>
                        <artifactId>*</artifactId>
                    </exclusion>
                </exclusions>
            </dependency>

            <dependency>
                <groupId>io.trino</groupId>
                <artifactId>trino-memory-context</artifactId>
                <version>${trino.version}</version>
            </dependency>

            <dependency>
                <groupId>io.trino</groupId>
                <artifactId>trino-plugin-toolkit</artifactId>
                <version>${trino.version}</version>
            </dependency>

            <dependency>
                <groupId>io.trino</groupId>
                <artifactId>trino-hive</artifactId>
                <version>${trino.version}</version>
                <exclusions>
                    <exclusion>
                        <groupId>io.trino.hive</groupId>
                        <artifactId>hive-apache</artifactId>
                    </exclusion>
                </exclusions>
            </dependency>

            <dependency>
                <groupId>io.trino</groupId>
                <artifactId>trino-parquet</artifactId>
                <version>${trino.version}</version>
                <exclusions>
                    <exclusion>
                        <groupId>org.apache.parquet</groupId>
                        <artifactId>parquet-format</artifactId>
                    </exclusion>
                    <exclusion>
                        <groupId>io.trino.hive</groupId>
                        <artifactId>hive-apache</artifactId>
                    </exclusion>
                </exclusions>
            </dependency>

            <dependency>
                <groupId>io.trino</groupId>
                <artifactId>trino-iceberg</artifactId>
                <version>${trino.version}</version>
                <exclusions>
                    <exclusion>
                        <groupId>org.apache.iceberg</groupId>
                        <artifactId>*</artifactId>
                    </exclusion>
                    <exclusion>
                        <groupId>io.trino.hive</groupId>
                        <artifactId>hive-apache</artifactId>
                    </exclusion>
                </exclusions>
            </dependency>

            <dependency>
                <groupId>io.trino</groupId>
                <artifactId>trino-spi</artifactId>
                <version>${trino.version}</version>
            </dependency>

            <dependency>
                <groupId>org.apache.lucene</groupId>
                <artifactId>lucene-core</artifactId>
                <version>${lucene.version}</version>
                <scope>${lucene-dependency-scope}</scope>
            </dependency>

            <!-- flink dependencies -->
            <dependency>
                <groupId>org.apache.flink</groupId>
                <artifactId>flink-clients</artifactId>
                <version>${flink.version}</version>
            </dependency>

            <dependency>
                <groupId>org.apache.flink</groupId>
                <artifactId>flink-runtime-web</artifactId>
                <version>${flink.version}</version>
            </dependency>

            <dependency>
                <groupId>io.fabric8</groupId>
                <artifactId>kubernetes-client</artifactId>
                <version>${fabric8-kubernetes-client.version.version}</version>
            </dependency>

            <dependency>
                <groupId>javax.annotation</groupId>
                <artifactId>javax.annotation-api</artifactId>
                <version>${annotation-api.version}</version>
            </dependency>

            <!--  apache hudi dependencies management -->
            <dependency>
                <groupId>org.apache.hudi</groupId>
                <artifactId>hudi-java-client</artifactId>
                <version>${hudi.version}</version>
            </dependency>

            <dependency>
                <groupId>junit</groupId>
                <artifactId>junit</artifactId>
                <version>${junit4.version}</version>
                <scope>test</scope>
            </dependency>

            <dependency>
                <groupId>org.junit</groupId>
                <artifactId>junit-bom</artifactId>
                <version>${junit5.version}</version>
                <type>pom</type>
                <scope>import</scope>
            </dependency>

            <dependency>
                <groupId>org.mockito</groupId>
                <artifactId>mockito-core</artifactId>
                <version>${mockito.version}</version>
                <scope>test</scope>
            </dependency>

            <dependency>
                <groupId>org.mockito</groupId>
                <artifactId>mockito-junit-jupiter</artifactId>
                <version>${mockito.version}</version>
                <scope>test</scope>
            </dependency>
        </dependencies>
    </dependencyManagement>

    <repositories>
        <repository>
            <releases>
                <enabled>true</enabled>
            </releases>
            <snapshots>
                <enabled>false</enabled>
            </snapshots>
            <id>central</id>
            <name>Maven Repository</name>
            <url>https://repo.maven.apache.org/maven2</url>
        </repository>

        <repository>
            <releases>
                <enabled>true</enabled>
            </releases>
            <snapshots>
                <enabled>false</enabled>
            </snapshots>
            <id>gcs-maven-central-mirror</id>
            <name>GCS Maven Central mirror Asia Pacific</name>
            <url>https://maven-central-asia.storage-download.googleapis.com/maven2/</url>
        </repository>

        <repository>
            <releases>
                <enabled>true</enabled>
            </releases>
            <snapshots>
                <enabled>false</enabled>
            </snapshots>
            <id>apache-releases</id>
            <name>apache releases</name>
            <url>https://repository.apache.org/content/repositories/releases/</url>
        </repository>

        <repository>
            <releases>
                <enabled>false</enabled>
            </releases>
            <snapshots>
                <enabled>true</enabled>
            </snapshots>
            <id>apache-snapshots</id>
            <name>apache snapshots</name>
            <url>https://repository.apache.org/content/repositories/snapshots/</url>
        </repository>
    </repositories>

    <pluginRepositories>
        <pluginRepository>
            <releases>
                <enabled>true</enabled>
            </releases>
            <snapshots>
                <enabled>false</enabled>
            </snapshots>
            <id>central</id>
            <url>https://repo.maven.apache.org/maven2</url>
        </pluginRepository>

        <pluginRepository>
            <releases>
                <enabled>true</enabled>
            </releases>
            <snapshots>
                <enabled>false</enabled>
            </snapshots>
            <id>gcs-maven-central-mirror</id>
            <name>GCS Maven Central mirror Asia Pacific</name>
            <url>https://maven-central-asia.storage-download.googleapis.com/maven2/</url>
        </pluginRepository>
    </pluginRepositories>

    <build>
        <pluginManagement>
            <plugins>
                <plugin>
                    <groupId>org.antlr</groupId>
                    <artifactId>antlr4-maven-plugin</artifactId>
                    <version>${maven-antlr4-plugin.version}</version>
                </plugin>
                <plugin>
                    <groupId>net.alchim31.maven</groupId>
                    <artifactId>scala-maven-plugin</artifactId>
                    <version>${maven-scala-plugin.version}</version>
                    <executions>
                        <execution>
                            <id>scala-compile-first</id>
                            <goals>
                                <goal>add-source</goal>
                                <goal>compile</goal>
                            </goals>
                            <phase>process-resources</phase>
                        </execution>
                        <execution>
                            <id>scala-test-compile</id>
                            <goals>
                                <goal>add-source</goal>
                                <goal>testCompile</goal>
                            </goals>
                            <phase>process-test-resources</phase>
                        </execution>
                    </executions>
                </plugin>
                <plugin>
                    <groupId>org.apache.maven.plugins</groupId>
                    <artifactId>maven-surefire-plugin</artifactId>
                    <version>${maven-surefire-plugin.version}</version>
                </plugin>
                <plugin>
                    <groupId>org.apache.maven.plugins</groupId>
                    <artifactId>maven-deploy-plugin</artifactId>
                    <version>${maven-deploy-plugin.version}</version>
                </plugin>
                <plugin>
                    <groupId>org.apache.maven.plugins</groupId>
                    <artifactId>maven-compiler-plugin</artifactId>
                    <version>${maven-compiler-plugin.version}</version>
                </plugin>
                <plugin>
                    <groupId>org.apache.maven.plugins</groupId>
                    <artifactId>maven-dependency-plugin</artifactId>
                    <version>${maven-dependency-plugin.version}</version>
                </plugin>
                <plugin>
                    <artifactId>maven-antrun-plugin</artifactId>
                    <version>${maven-antrun-plugin.version}</version>
                </plugin>
                <plugin>
                    <groupId>org.jacoco</groupId>
                    <artifactId>jacoco-maven-plugin</artifactId>
                    <version>${maven-jacoco-plugin.version}</version>
                    <executions>
                        <execution>
                            <id>pre-test</id>
                            <goals>
                                <goal>prepare-agent</goal>
                            </goals>
                        </execution>
                        <execution>
                            <id>report</id>
                            <goals>
                                <goal>report</goal>
                            </goals>
                            <phase>test</phase>
                            <configuration>
                                <outputDirectory>${project.build.directory}/codecov
                                </outputDirectory>
                            </configuration>
                        </execution>
                    </executions>
                </plugin>
                <plugin>
                    <groupId>com.diffplug.spotless</groupId>
                    <artifactId>spotless-maven-plugin</artifactId>
                    <version>${maven-spotless-plugin.version}</version>
                    <executions>
                        <execution>
                            <id>spotless-check</id>
                            <phase>validate</phase>
                            <goals>
                                <goal>check</goal>
                            </goals>
                        </execution>
                    </executions>
                    <configuration>
                        <java>
                            <googleJavaFormat>
                                <version>1.7</version>
                            </googleJavaFormat>
                            <removeUnusedImports/>
                            <importOrder>
                                <order>,javax,java,\\#</order>
                            </importOrder>
                            <licenseHeader>
                                <file>tools/maven/copyright.txt</file>
                            </licenseHeader>
                        </java>
                        <scala>
                            <scalafmt>
                                <scalaMajorVersion>2.12</scalaMajorVersion>
                                <file>tools/maven/scalafmt.conf</file>
                            </scalafmt>
                            <licenseHeader>
                                <file>tools/maven/copyright.txt</file>
                            </licenseHeader>
                        </scala>
                    </configuration>
                </plugin>
                <plugin>
                    <groupId>org.apache.rat</groupId>
                    <artifactId>apache-rat-plugin</artifactId>
                    <version>${maven-apache-rat-plugin.version}</version>
                    <inherited>true</inherited>
                    <configuration>
                        <excludeSubProjects>false</excludeSubProjects>
                        <numUnapprovedLicenses>0</numUnapprovedLicenses>
                        <licenseFamilies>
                            <licenseFamily
                                    implementation="org.apache.rat.license.SimpleLicenseFamily">
                                <familyName>Apache License 2.0</familyName>
                            </licenseFamily>
                        </licenseFamilies>
                        <excludes>
                            <!-- Additional files like .gitignore etc.-->
                            <exclude>**/.*/**</exclude>
                            <exclude>**/*.prefs</exclude>
                            <exclude>**/*.log</exclude>
                            <exclude>tools/maven/scalafmt.conf</exclude>
                            <exclude>**/licenses/**</exclude>
                            <exclude>**/licenses-binary/**</exclude>
                            <!-- Administrative files in the main trunk. -->
                            <exclude>**/README.md</exclude>
                            <exclude>**/CODE_OF_CONDUCT.md</exclude>
                            <exclude>.github/**</exclude>
                            <exclude>**/NOTICE-binary*</exclude>
                            <!-- IDE files. -->
                            <exclude>**/*.iml</exclude>
                            <exclude>**/.idea/**</exclude>
                            <!-- Generated content -->
                            <exclude>**/target/**</exclude>
                            <exclude>**/scalastyle-output.xml</exclude>
                            <exclude>docs/resources/**</exclude>
                            <exclude>docs/public/**</exclude>
                            <exclude>docs/themes/book/**</exclude>
                            <exclude>docs/assets/github.css</exclude>
                            <exclude>docs/static/js/anchor.min.js</exclude>
                            <exclude>**/*.svg</exclude>
                            <exclude>**/dependency-reduced-pom.xml</exclude>
                            <exclude>**/gen-antlr/**</exclude>
                            <exclude>**/node_modules/**</exclude>
                            <exclude>**/src/main/resources/static/**</exclude>
                            <exclude>**/amoro_krb_conf/**</exclude>
                            <exclude>**/metastore_db/**</exclude>
                            <exclude>**/unit_test_base_tmp/**</exclude>
                            <exclude>**/pnpm-lock.yaml</exclude>
                            <exclude>**/components.d.ts</exclude>
                            <exclude>**/Chart.lock</exclude>
                            <!-- artifacts created during release process -->
                            <exclude>release/**</exclude>
                        </excludes>
                    </configuration>
                    <executions>
                        <execution>
                            <goals>
                                <goal>check</goal>
                            </goals>
                            <phase>verify</phase>
                        </execution>
                    </executions>
                </plugin>
                <plugin>
                    <groupId>org.apache.maven.plugins</groupId>
                    <artifactId>maven-checkstyle-plugin</artifactId>
                    <version>${maven-checkstyle-plugin.version}</version>
                    <configuration>
                        <configLocation>/tools/maven/checkstyle.xml</configLocation>
                        <suppressionsLocation>/tools/maven/suppressions.xml</suppressionsLocation>
                        <consoleOutput>true</consoleOutput>
                        <failsOnError>true</failsOnError>
                        <includeTestSourceDirectory>true</includeTestSourceDirectory>
                    </configuration>
                    <executions>
                        <execution>
                            <id>validate</id>
                            <phase>validate</phase>
                            <goals>
                                <goal>check</goal>
                            </goals>
                        </execution>
                    </executions>
                </plugin>
                <plugin>
                    <groupId>org.apache.maven.plugins</groupId>
                    <artifactId>maven-clean-plugin</artifactId>
                    <version>${maven-clean-plugin.version}</version>
                    <configuration>
                        <filesets>
                            <fileset>
                                <directory>${project.basedir}</directory>
                                <includes>
                                    <include>dependency-reduced-pom.xml</include>
                                </includes>
                            </fileset>
                        </filesets>
                    </configuration>
                </plugin>
                <plugin>
                    <groupId>org.apache.maven.plugins</groupId>
                    <artifactId>maven-shade-plugin</artifactId>
                    <version>${maven-shade-plugin.version}</version>
                    <configuration>
                        <filters combine.children="append">
                            <filter>
                                <artifact>*</artifact>
                                <excludes>
                                    <exclude>META-INF/maven/**</exclude>
                                    <exclude>log4j.properties</exclude>
                                    <exclude>log4j2.properties</exclude>
                                    <exclude>log4j-test.properties</exclude>
                                    <exclude>log4j2-test.properties</exclude>
                                    <!-- Do not copy the signatures in the META-INF folder.
                            Otherwise, this might cause SecurityExceptions when using the JAR. -->
                                    <exclude>META-INF/*.SF</exclude>
                                    <exclude>META-INF/*.DSA</exclude>
                                    <exclude>META-INF/*.RSA</exclude>
                                    <exclude>META-INF/services/javax.*</exclude>
                                    <exclude>**/*.proto</exclude>
                                    <exclude>hbase-webapps/**</exclude>
                                    <exclude>org/codehaus/mojo/animal_sniffer/**</exclude>
                                    <exclude>
                                        org/apache/hadoop/hive/ql/optimizer/ppr/PartitionExpressionForMetastore**
                                    </exclude>
                                    <exclude>
                                        org/apache/hadoop/hive/ql/security/authorization/AuthorizationPreEventListener**
                                    </exclude>
                                </excludes>
                            </filter>
                        </filters>
                        <transformers>
                            <!-- The service transformer is needed to merge META-INF/services files -->
                            <transformer implementation="org.apache.maven.plugins.shade.resource.ServicesResourceTransformer"/>
                            <!-- The ApacheNoticeResourceTransformer collects and aggregates NOTICE files -->
                            <transformer implementation="org.apache.maven.plugins.shade.resource.ApacheNoticeResourceTransformer">
                                <projectName>Apache Amoro (incubating)</projectName>
                                <inceptionYear>${project.inceptionYear}</inceptionYear>
                                <encoding>UTF-8</encoding>
                            </transformer>
                        </transformers>
                    </configuration>
                </plugin>
                <plugin>
                    <groupId>org.apache.maven.plugins</groupId>
                    <artifactId>maven-javadoc-plugin</artifactId>
                    <configuration>
                        <quiet>true</quiet>
                        <doclint>none</doclint>
                    </configuration>
                    <executions>
                        <execution>
                            <id>attach-javadocs</id>
                            <goals>
                                <goal>jar</goal>
                            </goals>
                        </execution>
                    </executions>
                </plugin>
                <plugin>
                    <groupId>org.apache.maven.plugins</groupId>
                    <artifactId>maven-remote-resources-plugin</artifactId>
                    <version>1.7.0</version>
                    <executions>
                        <execution>
                            <goals>
                                <goal>process</goal>
                            </goals>
                            <configuration>
                                <resourceBundles>
                                    <resourceBundle>org.apache.apache.resources:apache-incubator-disclaimer-resource-bundle:1.5</resourceBundle>
                                </resourceBundles>
                            </configuration>
                        </execution>
                    </executions>
                </plugin>
            </plugins>
        </pluginManagement>

        <plugins>
            <plugin>
                <groupId>org.apache.maven.plugins</groupId>
                <artifactId>maven-jar-plugin</artifactId>
            </plugin>
            <plugin>
                <groupId>org.jacoco</groupId>
                <artifactId>jacoco-maven-plugin</artifactId>
            </plugin>
            <plugin>
                <groupId>com.diffplug.spotless</groupId>
                <artifactId>spotless-maven-plugin</artifactId>
            </plugin>
            <plugin>
                <groupId>org.apache.rat</groupId>
                <artifactId>apache-rat-plugin</artifactId>
            </plugin>
            <plugin>
                <groupId>org.apache.maven.plugins</groupId>
                <artifactId>maven-checkstyle-plugin</artifactId>
            </plugin>
            <plugin>
                <groupId>org.apache.maven.plugins</groupId>
                <artifactId>maven-clean-plugin</artifactId>
            </plugin>
        </plugins>
    </build>

    <profiles>
        <!--
          We're reusing the apache-release build profile defined in the Apache Parent POM,
          with one exclusion: do not run the source-release-assembly execution goal.
          We have our own scripts to create the source release, which correctly excludes
          binaries from distribution tarball.
          The script can be found under tools/releasing/create_source_release.sh.
        -->
        <profile>
            <id>apache-release</id>
            <build>
                <plugins>
                    <plugin>
                        <groupId>org.apache.maven.plugins</groupId>
                        <artifactId>maven-assembly-plugin</artifactId>
                        <dependencies>
                            <dependency>
                                <groupId>org.apache.apache.resources</groupId>
                                <artifactId>apache-source-release-assembly-descriptor</artifactId>
                                <version>1.0.6</version>
                            </dependency>
                        </dependencies>
                        <executions>
                            <execution>
                                <id>source-release-assembly</id>
                                <!-- disable the execution -->
                                <phase>none</phase>
                            </execution>
                        </executions>
                    </plugin>

                    <plugin>
                        <groupId>org.apache.maven.plugins</groupId>
                        <artifactId>maven-javadoc-plugin</artifactId>
                    </plugin>
                </plugins>
            </build>
        </profile>
        <profile>
            <id>hadoop2</id>
            <properties>
                <guava.version>14.0.1</guava.version>
                <hive.version>2.3.9</hive.version>
                <hadoop.version>2.10.2</hadoop.version>
                <terminal.spark.version>3.2.4</terminal.spark.version>
                <terminal.spark.major.version>3.2</terminal.spark.major.version>
            </properties>
        </profile>
        <profile>
            <id>no-extended-disk-storage</id>
            <properties>
                <rocksdb-dependency-scope>provided</rocksdb-dependency-scope>
                <lucene-dependency-scope>provided</lucene-dependency-scope>
            </properties>
        </profile>
    </profiles>
</project><|MERGE_RESOLUTION|>--- conflicted
+++ resolved
@@ -141,13 +141,10 @@
         <amoro-shade-thrift.version>0.20.0</amoro-shade-thrift.version>
         <annotation-api.version>1.3.2</annotation-api.version>
         <guava.version>32.1.1-jre</guava.version>
-<<<<<<< HEAD
         <hudi.version>0.14.1</hudi.version>
-=======
 
         <rocksdb-dependency-scope>compile</rocksdb-dependency-scope>
         <lucene-dependency-scope>compile</lucene-dependency-scope>
->>>>>>> 13e27111
     </properties>
 
     <dependencies>
