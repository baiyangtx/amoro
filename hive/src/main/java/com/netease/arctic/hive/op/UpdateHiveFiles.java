--- conflicted
+++ resolved
@@ -438,8 +438,7 @@
     // create a new empty location for hive
     String newLocation;
     newLocation = HiveTableUtil.newHiveDataLocation(table.hiveLocation(), table.spec(), null,
-<<<<<<< HEAD
-        HiveTableUtil.newHiveSubdirectory(txId));
+        txId != null ? HiveTableUtil.newHiveSubdirectory(txId) : HiveTableUtil.newHiveSubdirectory());
     try (FileIO io = table.io()) {
       OutputFile file = io.newOutputFile(newLocation + "/.keep");
       try {
@@ -447,14 +446,6 @@
       } catch (IOException e) {
         throw new RuntimeException(e);
       }
-=======
-        txId != null ? HiveTableUtil.newHiveSubdirectory(txId) : HiveTableUtil.newHiveSubdirectory());
-    OutputFile file = table.io().newOutputFile(newLocation + "/.keep");
-    try {
-      file.createOrOverwrite().close();
-    } catch (IOException e) {
-      throw new RuntimeException(e);
->>>>>>> ad846d52
     }
     return newLocation;
   }
