/*
 * Licensed to the Apache Software Foundation (ASF) under one
 * or more contributor license agreements.  See the NOTICE file
 * distributed with this work for additional information
 * regarding copyright ownership.  The ASF licenses this file
 * to you under the Apache License, Version 2.0 (the
 * "License"); you may not use this file except in compliance
 * with the License.  You may obtain a copy of the License at
 *
 *     http://www.apache.org/licenses/LICENSE-2.0
 *
 * Unless required by applicable law or agreed to in writing, software
 * distributed under the License is distributed on an "AS IS" BASIS,
 * WITHOUT WARRANTIES OR CONDITIONS OF ANY KIND, either express or implied.
 * See the License for the specific language governing permissions and
 * limitations under the License.
 */

package com.netease.arctic.flink.write;

import com.netease.arctic.flink.FlinkTestBase;
import com.netease.arctic.flink.table.ArcticTableLoader;
import com.netease.arctic.flink.util.ArcticUtils;
import com.netease.arctic.data.file.FileNameGenerator;
import com.netease.arctic.table.ArcticTable;
import com.netease.arctic.table.KeyedTable;
import org.apache.flink.api.common.RuntimeExecutionMode;
import org.apache.flink.api.common.restartstrategy.RestartStrategies;
import org.apache.flink.api.common.state.ListState;
import org.apache.flink.api.common.state.ListStateDescriptor;
import org.apache.flink.api.common.time.Time;
import org.apache.flink.configuration.Configuration;
import org.apache.flink.configuration.ExecutionOptions;
import org.apache.flink.configuration.RestOptions;
import org.apache.flink.runtime.jobgraph.JobGraph;
import org.apache.flink.runtime.minicluster.MiniCluster;
import org.apache.flink.runtime.minicluster.MiniClusterConfiguration;
import org.apache.flink.runtime.state.CheckpointListener;
import org.apache.flink.runtime.state.FunctionInitializationContext;
import org.apache.flink.runtime.state.FunctionSnapshotContext;
import org.apache.flink.streaming.api.CheckpointingMode;
import org.apache.flink.streaming.api.checkpoint.CheckpointedFunction;
import org.apache.flink.streaming.api.datastream.DataStreamSource;
import org.apache.flink.streaming.api.environment.StreamExecutionEnvironment;
import org.apache.flink.streaming.api.functions.source.RichParallelSourceFunction;
import org.apache.flink.streaming.api.graph.StreamGraph;
import org.apache.flink.table.api.TableSchema;
import org.apache.flink.table.data.GenericRowData;
import org.apache.flink.table.data.RowData;
import org.apache.flink.table.data.StringData;
import org.apache.flink.table.data.TimestampData;
import org.apache.iceberg.DataFile;
import org.apache.iceberg.Snapshot;
import org.junit.Assert;
import org.junit.Before;
import org.junit.Test;
import org.slf4j.Logger;
import org.slf4j.LoggerFactory;

import java.time.LocalDateTime;
import java.util.Collections;
import java.util.HashSet;
import java.util.Map;
import java.util.Optional;
import java.util.Set;
import java.util.Stack;
import java.util.UUID;
import java.util.concurrent.ConcurrentHashMap;
import java.util.concurrent.CountDownLatch;

import static com.netease.arctic.flink.read.ArcticSourceTest.tableRecords;

public class ArcticFileWriterITCase extends FlinkTestBase {

  public static final Logger LOG = LoggerFactory.getLogger(ArcticFileWriterITCase.class);

  private static final Map<String, CountDownLatch> LATCH_MAP = new ConcurrentHashMap<>();
  public ArcticTableLoader tableLoader;
  private String latchId;
  private int NUM_SOURCES = 4;
  private int NUM_RECORDS = 10000;

  @Before
  public void setup() {
    this.latchId = UUID.randomUUID().toString();
    // We wait for two successful checkpoints in sources before shutting down. This ensures that
    // the sink can commit its data.
    // We need to keep a "static" latch here because all sources need to be kept running
    // while we're waiting for the required number of checkpoints. Otherwise, we would lock up
    // because we can only do checkpoints while all operators are running.
    LATCH_MAP.put(latchId, new CountDownLatch(NUM_SOURCES * 2));
  }

  protected static final double FAILOVER_RATIO = 0.4;

  private static class StreamingExecutionTestSource extends RichParallelSourceFunction<RowData>
      implements CheckpointListener, CheckpointedFunction {

    private final String latchId;

    private final int numberOfRecords;

    /**
     * Whether the test is executing in a scenario that induces a failover. This doesn't mean
     * that this source induces the failover.
     */
    private final boolean isFailoverScenario;

    private ListState<Integer> nextValueState;

    private int nextValue;

    private volatile boolean isCanceled;

    private volatile boolean snapshottedAfterAllRecordsOutput;

    private volatile boolean isWaitingCheckpointComplete;

    private volatile boolean hasCompletedCheckpoint;

    public StreamingExecutionTestSource(
        String latchId, int numberOfRecords, boolean isFailoverScenario) {
      this.latchId = latchId;
      this.numberOfRecords = numberOfRecords;
      this.isFailoverScenario = isFailoverScenario;
    }

    @Override
    public void initializeState(FunctionInitializationContext context) throws Exception {
      nextValueState =
          context.getOperatorStateStore()
              .getListState(new ListStateDescriptor<>("nextValue", Integer.class));

      if (nextValueState.get() != null && nextValueState.get().iterator().hasNext()) {
        nextValue = nextValueState.get().iterator().next();
      }
    }

    @Override
    public void run(SourceContext<RowData> ctx) throws Exception {
      if (isFailoverScenario && getRuntimeContext().getAttemptNumber() == 0) {
        // In the first execution, we first send a part of record...
        sendRecordsUntil((int) (numberOfRecords * FAILOVER_RATIO * 0.5), ctx);

        // Wait till the first part of data is committed.
        while (!hasCompletedCheckpoint) {
          Thread.sleep(50);
        }

        // Then we write the second part of data...
        sendRecordsUntil((int) (numberOfRecords * FAILOVER_RATIO), ctx);

        // And then trigger the failover.
        if (getRuntimeContext().getIndexOfThisSubtask() == 0) {
          throw new RuntimeException("Designated Exception");
        } else {
          while (true) {
            Thread.sleep(50);
          }
        }
      } else {
        // If we are not going to trigger failover or we have already triggered failover,
        // run until finished.
        sendRecordsUntil(numberOfRecords, ctx);

        // Wait the last checkpoint to commit all the pending records.
        isWaitingCheckpointComplete = true;
        CountDownLatch latch = LATCH_MAP.get(latchId);
        latch.await();
      }
    }

    private void sendRecordsUntil(int targetNumber, SourceContext<RowData> ctx) {
      while (!isCanceled && nextValue < targetNumber) {
        synchronized (ctx.getCheckpointLock()) {
          ctx.collect(GenericRowData.of(
              nextValue++, StringData.fromString(""), TimestampData.fromLocalDateTime(LocalDateTime.now())));
        }
      }
    }

    @Override
    public void snapshotState(FunctionSnapshotContext context) throws Exception {
      nextValueState.update(Collections.singletonList(nextValue));

      if (isWaitingCheckpointComplete) {
        snapshottedAfterAllRecordsOutput = true;
      }
    }

    @Override
    public void notifyCheckpointComplete(long checkpointId) throws Exception {
      if (isWaitingCheckpointComplete && snapshottedAfterAllRecordsOutput) {
        CountDownLatch latch = LATCH_MAP.get(latchId);
        latch.countDown();
      }

      hasCompletedCheckpoint = true;
    }

    @Override
    public void cancel() {
      isCanceled = true;
    }
  }

  protected JobGraph createJobGraph(ArcticTableLoader tableLoader, TableSchema tableSchema, boolean triggerFailover) {
    StreamExecutionEnvironment env = StreamExecutionEnvironment.getExecutionEnvironment();
    Configuration config = new Configuration();
    config.set(ExecutionOptions.RUNTIME_MODE, RuntimeExecutionMode.STREAMING);
    env.configure(config, getClass().getClassLoader());

    env.enableCheckpointing(10, CheckpointingMode.EXACTLY_ONCE);

    if (triggerFailover) {
      env.setRestartStrategy(RestartStrategies.fixedDelayRestart(1, Time.milliseconds(100)));
    } else {
      env.setRestartStrategy(RestartStrategies.noRestart());
    }

    DataStreamSource<RowData> source = env.addSource(
            new StreamingExecutionTestSource(latchId, NUM_RECORDS, triggerFailover))
        .setParallelism(4);
    ArcticTable table = ArcticUtils.loadArcticTable(tableLoader);
    FlinkSink
        .forRowData(source)
        .context(Optional::of)
        .table(table)
        .tableLoader(tableLoader)
        .flinkSchema(tableSchema)
        .build();

    StreamGraph streamGraph = env.getStreamGraph();
    return streamGraph.getJobGraph();
  }

  @Test
  public void testWrite() throws Exception {
    tableLoader = ArcticTableLoader.of(PK_TABLE_ID, catalogBuilder);

    JobGraph jobGraph = createJobGraph(tableLoader, FLINK_SCHEMA, true);
    final Configuration config = new Configuration();
    config.setString(RestOptions.BIND_PORT, "18081-19000");
    final MiniClusterConfiguration cfg =
        new MiniClusterConfiguration.Builder()
            .setNumTaskManagers(1)
            .setNumSlotsPerTaskManager(NUM_SOURCES)
            .setConfiguration(config)
            .build();

    try (MiniCluster miniCluster = new MiniCluster(cfg)) {
      miniCluster.start();
      miniCluster.executeJobBlocking(jobGraph);
    }

    KeyedTable keyedTable = tableLoader.loadArcticTable().asKeyedTable();
    checkResult(keyedTable, NUM_RECORDS * NUM_SOURCES);
  }

  public static void checkResult(KeyedTable keyedTable, int exceptedSize) {
    keyedTable.refresh();
    Snapshot crt = keyedTable.changeTable().currentSnapshot();

    Stack<Snapshot> snapshots = new Stack<>();
    while (crt != null) {
      snapshots.push(crt);
      if (crt.parentId() == null) {
        break;
      }
      crt = keyedTable.changeTable().snapshot(crt.parentId());
    }

    Set<String> paths = new HashSet<>();
    long maxTxId = -1;
    while (!snapshots.isEmpty()) {
      Snapshot snapshot = snapshots.pop();
<<<<<<< HEAD
      int minTxIdInSnapshot = Integer.MAX_VALUE;
      int maxTxIdInSnapshot = -1;
      for (DataFile addedFile : snapshot.addedDataFiles(keyedTable.io())) {
=======
      long minTxIdInSnapshot = Integer.MAX_VALUE;
      long maxTxIdInSnapshot = -1;
      for (DataFile addedFile : snapshot.addedFiles()) {
>>>>>>> ad846d52
        String path = addedFile.path().toString();
        Assert.assertFalse(paths.contains(path));
        paths.add(path);
        LOG.info("add file: {}", addedFile.path());

        long txId = FileNameGenerator.parseChange(path, snapshot.sequenceNumber()).transactionId();
        minTxIdInSnapshot = Math.min(minTxIdInSnapshot, txId);
        maxTxIdInSnapshot = Math.max(maxTxIdInSnapshot, txId);
      }
      Assert.assertTrue(maxTxId <= minTxIdInSnapshot);

      maxTxId = maxTxIdInSnapshot;
    }

    Assert.assertEquals(exceptedSize, tableRecords(keyedTable).size());
  }

}<|MERGE_RESOLUTION|>--- conflicted
+++ resolved
@@ -18,10 +18,10 @@
 
 package com.netease.arctic.flink.write;
 
+import com.netease.arctic.data.file.FileNameGenerator;
 import com.netease.arctic.flink.FlinkTestBase;
 import com.netease.arctic.flink.table.ArcticTableLoader;
 import com.netease.arctic.flink.util.ArcticUtils;
-import com.netease.arctic.data.file.FileNameGenerator;
 import com.netease.arctic.table.ArcticTable;
 import com.netease.arctic.table.KeyedTable;
 import org.apache.flink.api.common.RuntimeExecutionMode;
@@ -274,15 +274,9 @@
     long maxTxId = -1;
     while (!snapshots.isEmpty()) {
       Snapshot snapshot = snapshots.pop();
-<<<<<<< HEAD
-      int minTxIdInSnapshot = Integer.MAX_VALUE;
-      int maxTxIdInSnapshot = -1;
-      for (DataFile addedFile : snapshot.addedDataFiles(keyedTable.io())) {
-=======
       long minTxIdInSnapshot = Integer.MAX_VALUE;
       long maxTxIdInSnapshot = -1;
-      for (DataFile addedFile : snapshot.addedFiles()) {
->>>>>>> ad846d52
+      for (DataFile addedFile : snapshot.addedDataFiles(keyedTable.io())) {
         String path = addedFile.path().toString();
         Assert.assertFalse(paths.contains(path));
         paths.add(path);
@@ -299,5 +293,4 @@
 
     Assert.assertEquals(exceptedSize, tableRecords(keyedTable).size());
   }
-
 }