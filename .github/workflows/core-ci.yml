# This workflow will build a Java project with Maven, and cache/restore any dependencies to improve the workflow execution time
# For more information see: https://help.github.com/actions/language-and-framework-guides/building-and-testing-java-with-maven

name: Core CI with Maven

on:
  push:
    branches:
      - "master"
      - "0.**"
<<<<<<< HEAD
    paths-ignpore:
      - ".github/**"
      - ".idea/**"
      - "dev/**"
      - "dist/**"
      - "docker/**"
      - "site/**"
      - "style/**"
      - ".gitignore"
      - "LICENSE"
      - "README.md"
=======
    paths:
      - "ams/**"
      - "core/**"
      - "flink/**"
      - "hive/**"
      - "optimizer/**"
      - "spark/**"
      - "trino/**"
      - "pom.xml"
>>>>>>> f5d8ad10

  pull_request:
    branches:
      - "master"
      - "0.**"
    paths-ignpore:
      - ".github/**"
      - ".idea/**"
      - "dev/**"
      - "dist/**"
      - "docker/**"
      - "site/**"
      - "style/**"
      - ".gitignore"
      - "LICENSE"
      - "README.md"

jobs:
  build:
    runs-on: ubuntu-latest
    steps:
      - uses: actions/checkout@v3

      - name: Set up JDK 8
        uses: actions/setup-java@v3
        with:
          java-version: '8'
          distribution: 'temurin'
          cache: maven

      - name: Build all module with Maven
<<<<<<< HEAD
        run: mvn install -pl '!trino'
=======
        run: mvn clean install -pl '!trino'
>>>>>>> f5d8ad10

      - name: Code coverage
        uses: codecov/codecov-action@v3
        with:
          verbose: true
          flags: core<|MERGE_RESOLUTION|>--- conflicted
+++ resolved
@@ -8,7 +8,6 @@
     branches:
       - "master"
       - "0.**"
-<<<<<<< HEAD
     paths-ignpore:
       - ".github/**"
       - ".idea/**"
@@ -20,17 +19,6 @@
       - ".gitignore"
       - "LICENSE"
       - "README.md"
-=======
-    paths:
-      - "ams/**"
-      - "core/**"
-      - "flink/**"
-      - "hive/**"
-      - "optimizer/**"
-      - "spark/**"
-      - "trino/**"
-      - "pom.xml"
->>>>>>> f5d8ad10
 
   pull_request:
     branches:
@@ -62,11 +50,7 @@
           cache: maven
 
       - name: Build all module with Maven
-<<<<<<< HEAD
-        run: mvn install -pl '!trino'
-=======
         run: mvn clean install -pl '!trino'
->>>>>>> f5d8ad10
 
       - name: Code coverage
         uses: codecov/codecov-action@v3
